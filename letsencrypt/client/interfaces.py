"""Let's Encrypt client interfaces."""
import zope.interface

# pylint: disable=no-self-argument,no-method-argument,no-init,inherit-non-class
# pylint: disable=too-few-public-methods


class IPluginFactory(zope.interface.Interface):
    """IPlugin factory.

    Objects providing this interface will be called without satisfying
    any entry point "extras" (extra dependencies) you might have defined
    for your plugin, e.g (excerpt from ``setup.py`` script)::

      setup(
          ...
          entry_points={
              'letsencrypt.plugins': [
                  'name=example_project.plugin[plugin_deps]',
              ],
          },
          extras_require={
              'plugin_deps': ['dep1', 'dep2'],
          }
      )

    Therefore, make sure such objects are importable and usable without
    extras. This is necessary, because CLI does the following operations
    (in order):

      - loads an entry point,
      - calls `inject_parser_options`,
      - requires an entry point,
      - creates plugin instance (`__call__`).

    """

    description = zope.interface.Attribute("Short plugin description")

    def __call__(config, name):
        """Create new `IPlugin`.

        :param IConfig config: Configuration.
        :param str name: Unique plugin name.

        """

    def inject_parser_options(parser, name):
        """Inject argument parser options (flags).

        1. Be nice and prepend all options and destinations with
        `~.option_namespace` and `~.dest_namespace`.

        2. Inject options (flags) only. Positional arguments are not
        allowed, as this would break the CLI.

        :param ArgumentParser parser: (Almost) top-level CLI parser.
        :param str name: Unique plugin name.

        """


class IPlugin(zope.interface.Interface):
    """Let's Encrypt plugin."""

    def prepare():
        """Prepare the plugin.

         Finish up any additional initialization.

         :raises letsencrypt.client.errors.LetsEncryptMisconfigurationError:
             when full initialization cannot be completed. Plugin will be
             displayed on a list of available plugins.
         :raises letsencrypt.client.errors.LetsEncryptNoInstallationError:
             when the necessary programs/files cannot be located. Plugin
             will NOT be displayed on a list of available plugins.

        """

    def more_info():
        """Human-readable string to help the user.

        Should describe the steps taken and any relevant info to help the user
        decide which plugin to use.

        """


class IAuthenticator(IPlugin):
    """Generic Let's Encrypt Authenticator.

    Class represents all possible tools processes that have the
    ability to perform challenges and attain a certificate.

    """

    def get_chall_pref(domain):
        """Return list of challenge preferences.

        :param str domain: Domain for which challenge preferences are sought.

        :returns: List of challege types (subclasses of
            :class:`letsencrypt.acme.challenges.Challenge`) with the most
            preferred challenges first. If a type is not specified, it means the
            Authenticator cannot perform the challenge.
        :rtype: list

        """

    def perform(achalls):
        """Perform the given challenge.

        :param list achalls: Non-empty (guaranteed) list of
            :class:`~letsencrypt.client.achallenges.AnnotatedChallenge`
            instances, such that it contains types found within
            :func:`get_chall_pref` only.

        :returns: List of ACME
            :class:`~letsencrypt.acme.challenges.ChallengeResponse` instances
            or if the :class:`~letsencrypt.acme.challenges.Challenge` cannot
            be fulfilled then:

            ``None``
              Authenticator can perform challenge, but not at this time.
            ``False``
              Authenticator will never be able to perform (error).

        :rtype: :class:`list` of
            :class:`letsencrypt.acme.challenges.ChallengeResponse`

        """

    def cleanup(achalls):
        """Revert changes and shutdown after challenges complete.

        :param list achalls: Non-empty (guaranteed) list of
            :class:`~letsencrypt.client.achallenges.AnnotatedChallenge`
            instances, a subset of those previously passed to :func:`perform`.

        """


class IConfig(zope.interface.Interface):
    """Let's Encrypt user-supplied configuration.

    .. warning:: The values stored in the configuration have not been
        filtered, stripped or sanitized.

    """
    server = zope.interface.Attribute(
        "CA hostname (and optionally :port). The server certificate must "
        "be trusted in order to avoid further modifications to the client.")
    email = zope.interface.Attribute(
        "Email used for registration and recovery contact.")
    rsa_key_size = zope.interface.Attribute("Size of the RSA key.")

    config_dir = zope.interface.Attribute("Configuration directory.")
    work_dir = zope.interface.Attribute("Working directory.")
    backup_dir = zope.interface.Attribute("Configuration backups directory.")
    temp_checkpoint_dir = zope.interface.Attribute(
        "Temporary checkpoint directory.")
    in_progress_dir = zope.interface.Attribute(
        "Directory used before a permanent checkpoint is finalized.")
    cert_key_backup = zope.interface.Attribute(
        "Directory where all certificates and keys are stored. "
        "Used for easy revocation.")
    accounts_dir = zope.interface.Attribute(
        "Directory where all account information is stored.")
    account_keys_dir = zope.interface.Attribute(
        "Directory where all account keys are stored.")
    rec_token_dir = zope.interface.Attribute(
        "Directory where all recovery tokens are saved.")
    key_dir = zope.interface.Attribute("Keys storage.")
    cert_dir = zope.interface.Attribute("Certificates storage.")

    le_vhost_ext = zope.interface.Attribute(
        "SSL vhost configuration extension.")
<<<<<<< HEAD
    cert_path = zope.interface.Attribute("Let's Encrypt certificate file.")
    chain_path = zope.interface.Attribute("Let's Encrypt chain file.")

    enroll_autorenew = zope.interface.Attribute(
        "Register this certificate in the database to be renewed"
        " automatically.")

    apache_server_root = zope.interface.Attribute(
        "Apache server root directory.")
    apache_ctl = zope.interface.Attribute(
        "Path to the 'apache2ctl' binary, used for 'configtest' and "
        "retrieving Apache2 version number.")
    apache_enmod = zope.interface.Attribute(
        "Path to the Apache 'a2enmod' binary.")
    apache_init_script = zope.interface.Attribute(
        "Path to the Apache init script (used for server reload/restart).")
    apache_mod_ssl_conf = zope.interface.Attribute(
        "Contains standard Apache SSL directives.")

    nginx_server_root = zope.interface.Attribute(
        "Nginx server root directory.")
    nginx_ctl = zope.interface.Attribute(
        "Path to the 'nginx' binary, used for 'configtest' and "
        "retrieving nginx version number.")
    nginx_mod_ssl_conf = zope.interface.Attribute(
        "Contains standard nginx SSL directives.")


class IInstaller(zope.interface.Interface):
=======
    cert_path = zope.interface.Attribute("Let's Encrypt certificate file path.")
    chain_path = zope.interface.Attribute("Let's Encrypt chain file path.")


class IInstaller(IPlugin):
>>>>>>> fce08ea3
    """Generic Let's Encrypt Installer Interface.

    Represents any server that an X509 certificate can be placed.

    """

    def get_all_names():
        """Returns all names that may be authenticated."""

    def deploy_cert(domain, cert, key, cert_chain=None):
        """Deploy certificate.

        :param str domain: domain to deploy certificate
        :param str cert: certificate filename
        :param str key: private key filename

        """

    def enhance(domain, enhancement, options=None):
        """Perform a configuration enhancement.

        :param str domain: domain for which to provide enhancement
        :param str enhancement: An enhancement as defined in
            :const:`~letsencrypt.client.constants.ENHANCEMENTS`
        :param options: Flexible options parameter for enhancement.
            Check documentation of
            :const:`~letsencrypt.client.constants.ENHANCEMENTS`
            for expected options for each enhancement.

        """

    def supported_enhancements():
        """Returns a list of supported enhancements.

        :returns: supported enhancements which should be a subset of
            :const:`~letsencrypt.client.constants.ENHANCEMENTS`
        :rtype: :class:`list` of :class:`str`

        """

    def get_all_certs_keys():
        """Retrieve all certs and keys set in configuration.

        :returns: tuples with form `[(cert, key, path)]`, where:

            - `cert` - str path to certificate file
            - `key` - str path to associated key file
            - `path` - file path to configuration file

        :rtype: list

        """

    def save(title=None, temporary=False):
        """Saves all changes to the configuration files.

        Both title and temporary are needed because a save may be
        intended to be permanent, but the save is not ready to be a full
        checkpoint

        :param str title: The title of the save. If a title is given, the
            configuration will be saved as a new checkpoint and put in a
            timestamped directory. `title` has no effect if temporary is true.

        :param bool temporary: Indicates whether the changes made will
            be quickly reversed in the future (challenges)

        """

    def rollback_checkpoints(rollback=1):
        """Revert `rollback` number of configuration checkpoints."""

    def view_config_changes():
        """Display all of the LE config changes."""

    def config_test():
        """Make sure the configuration is valid."""

    def restart():
        """Restart or refresh the server content."""


class IDisplay(zope.interface.Interface):
    """Generic display."""

    def notification(message, height, pause):
        """Displays a string message

        :param str message: Message to display
        :param int height: Height of dialog box if applicable
        :param bool pause: Whether or not the application should pause for
            confirmation (if available)

        """

    def menu(message, choices,
             ok_label="OK", cancel_label="Cancel", help_label=""):
        """Displays a generic menu.

        :param str message: message to display

        :param choices: choices
        :type choices: :class:`list` of :func:`tuple` or :class:`str`

        :param str ok_label: label for OK button
        :param str cancel_label: label for Cancel button
        :param str help_label: label for Help button

        :returns: tuple of (`code`, `index`) where
            `code` - str display exit code
            `index` - int index of the user's selection

        """

    def input(message):
        """Accept input from the user.

        :param str message: message to display to the user

        :returns: tuple of (`code`, `input`) where
            `code` - str display exit code
            `input` - str of the user's input
        :rtype: tuple

        """

    def yesno(message, yes_label="Yes", no_label="No"):
        """Query the user with a yes/no question.

        Yes and No label must begin with different letters.

        :param str message: question for the user

        :returns: True for "Yes", False for "No"
        :rtype: bool

        """

    def checklist(message, tags, default_state):
        """Allow for multiple selections from a menu.

        :param str message: message to display to the user
        :param list tags: where each is of type :class:`str` len(tags) > 0
        :param bool default_status: If True, items are in a selected state by
            default.

        """


class IValidator(zope.interface.Interface):
    """Configuration validator."""

    def redirect(name):
        """Verify redirect to HTTPS."""

    def ocsp_stapling(name):
        """Verify ocsp stapling for domain."""

    def https(names):
        """Verify HTTPS is enabled for domain."""

    def hsts(name):
        """Verify HSTS header is enabled."""<|MERGE_RESOLUTION|>--- conflicted
+++ resolved
@@ -175,43 +175,16 @@
 
     le_vhost_ext = zope.interface.Attribute(
         "SSL vhost configuration extension.")
-<<<<<<< HEAD
-    cert_path = zope.interface.Attribute("Let's Encrypt certificate file.")
-    chain_path = zope.interface.Attribute("Let's Encrypt chain file.")
 
     enroll_autorenew = zope.interface.Attribute(
         "Register this certificate in the database to be renewed"
         " automatically.")
 
-    apache_server_root = zope.interface.Attribute(
-        "Apache server root directory.")
-    apache_ctl = zope.interface.Attribute(
-        "Path to the 'apache2ctl' binary, used for 'configtest' and "
-        "retrieving Apache2 version number.")
-    apache_enmod = zope.interface.Attribute(
-        "Path to the Apache 'a2enmod' binary.")
-    apache_init_script = zope.interface.Attribute(
-        "Path to the Apache init script (used for server reload/restart).")
-    apache_mod_ssl_conf = zope.interface.Attribute(
-        "Contains standard Apache SSL directives.")
-
-    nginx_server_root = zope.interface.Attribute(
-        "Nginx server root directory.")
-    nginx_ctl = zope.interface.Attribute(
-        "Path to the 'nginx' binary, used for 'configtest' and "
-        "retrieving nginx version number.")
-    nginx_mod_ssl_conf = zope.interface.Attribute(
-        "Contains standard nginx SSL directives.")
-
-
-class IInstaller(zope.interface.Interface):
-=======
     cert_path = zope.interface.Attribute("Let's Encrypt certificate file path.")
     chain_path = zope.interface.Attribute("Let's Encrypt chain file path.")
 
 
 class IInstaller(IPlugin):
->>>>>>> fce08ea3
     """Generic Let's Encrypt Installer Interface.
 
     Represents any server that an X509 certificate can be placed.
