"""Tests for letsencrypt.configuration."""
import os
import unittest

import mock


class NamespaceConfigTest(unittest.TestCase):
    """Tests for letsencrypt.configuration.NamespaceConfig."""

    def setUp(self):
        self.namespace = mock.MagicMock(
            config_dir='/tmp/config', work_dir='/tmp/foo', foo='bar',
            server='https://acme-server.org:443/new')
        from letsencrypt.configuration import NamespaceConfig
        self.config = NamespaceConfig(self.namespace)

    def test_proxy_getattr(self):
        self.assertEqual(self.config.foo, 'bar')
        self.assertEqual(self.config.work_dir, '/tmp/foo')

    def test_server_path(self):
        self.assertEqual(['acme-server.org:443', 'new'],
                         self.config.server_path.split(os.path.sep))

        self.namespace.server = ('http://user:pass@acme.server:443'
                                 '/p/a/t/h;parameters?query#fragment')
        self.assertEqual(['user:pass@acme.server:443', 'p', 'a', 't', 'h'],
                         self.config.server_path.split(os.path.sep))

    @mock.patch('letsencrypt.configuration.constants')
    def test_dynamic_dirs(self, constants):
        constants.ACCOUNTS_DIR = 'acc'
        constants.BACKUP_DIR = 'backups'
<<<<<<< HEAD
        constants.CERT_DIR = 'certs'
=======
        constants.CERT_KEY_BACKUP_DIR = 'c/'
        constants.CSR_DIR = 'csr'
>>>>>>> 47aa846b
        constants.IN_PROGRESS_DIR = '../p'
        constants.KEY_DIR = 'keys'
        constants.TEMP_CHECKPOINT_DIR = 't'

        self.assertEqual(
            self.config.accounts_dir, '/tmp/config/acc/acme-server.org:443/new')
        self.assertEqual(self.config.backup_dir, '/tmp/foo/backups')
<<<<<<< HEAD
        self.assertEqual(self.config.cert_dir, '/tmp/config/certs')
=======
        self.assertEqual(self.config.csr_dir, '/tmp/config/csr')
        self.assertEqual(
            self.config.cert_key_backup, '/tmp/foo/c/acme-server.org:443/new')
>>>>>>> 47aa846b
        self.assertEqual(self.config.in_progress_dir, '/tmp/foo/../p')
        self.assertEqual(self.config.key_dir, '/tmp/config/keys')
        self.assertEqual(self.config.temp_checkpoint_dir, '/tmp/foo/t')


class RenewerConfigurationTest(unittest.TestCase):
    """Test for letsencrypt.configuration.RenewerConfiguration."""

    def setUp(self):
        self.namespace = mock.MagicMock(config_dir='/tmp/config')
        from letsencrypt.configuration import RenewerConfiguration
        self.config = RenewerConfiguration(self.namespace)

    @mock.patch('letsencrypt.configuration.constants')
    def test_dynamic_dirs(self, constants):
        constants.ARCHIVE_DIR = "a"
        constants.LIVE_DIR = 'l'
        constants.RENEWAL_CONFIGS_DIR = "renewal_configs"
        constants.RENEWER_CONFIG_FILENAME = 'r.conf'

        self.assertEqual(self.config.archive_dir, '/tmp/config/a')
        self.assertEqual(self.config.live_dir, '/tmp/config/l')
        self.assertEqual(
            self.config.renewal_configs_dir, '/tmp/config/renewal_configs')
        self.assertEqual(self.config.renewer_config_file, '/tmp/config/r.conf')


if __name__ == '__main__':
    unittest.main()  # pragma: no cover<|MERGE_RESOLUTION|>--- conflicted
+++ resolved
@@ -32,12 +32,8 @@
     def test_dynamic_dirs(self, constants):
         constants.ACCOUNTS_DIR = 'acc'
         constants.BACKUP_DIR = 'backups'
-<<<<<<< HEAD
-        constants.CERT_DIR = 'certs'
-=======
-        constants.CERT_KEY_BACKUP_DIR = 'c/'
         constants.CSR_DIR = 'csr'
->>>>>>> 47aa846b
+
         constants.IN_PROGRESS_DIR = '../p'
         constants.KEY_DIR = 'keys'
         constants.TEMP_CHECKPOINT_DIR = 't'
@@ -45,13 +41,7 @@
         self.assertEqual(
             self.config.accounts_dir, '/tmp/config/acc/acme-server.org:443/new')
         self.assertEqual(self.config.backup_dir, '/tmp/foo/backups')
-<<<<<<< HEAD
-        self.assertEqual(self.config.cert_dir, '/tmp/config/certs')
-=======
         self.assertEqual(self.config.csr_dir, '/tmp/config/csr')
-        self.assertEqual(
-            self.config.cert_key_backup, '/tmp/foo/c/acme-server.org:443/new')
->>>>>>> 47aa846b
         self.assertEqual(self.config.in_progress_dir, '/tmp/foo/../p')
         self.assertEqual(self.config.key_dir, '/tmp/config/keys')
         self.assertEqual(self.config.temp_checkpoint_dir, '/tmp/foo/t')
