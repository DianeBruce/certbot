--- conflicted
+++ resolved
@@ -1316,66 +1316,6 @@
         vhs = self.config.get_virtual_hosts()
         self.assertEqual([], vhs)
 
-<<<<<<< HEAD
-class MultiVhostsTest(util.ApacheTest):
-    """Test vhosts with illegal names dependant on augeas version."""
-    # pylint: disable=protected-access
-
-    def setUp(self):  # pylint: disable=arguments-differ
-        td = "debian_apache_2_4/multi_vhosts"
-        cr = "debian_apache_2_4/multi_vhosts/apache2"
-        vr = "debian_apache_2_4/multi_vhosts/apache2/sites-available"
-        super(MultiVhostsTest, self).setUp(test_dir=td,
-                                            config_root=cr,
-                                            vhost_root=vr)
-
-        self.config = util.get_apache_configurator(
-            self.config_path, self.vhost_path, self.config_dir, self.work_dir)
-        self.vh_truth = util.get_vh_truth(
-            self.temp_dir, "debian_apache_2_4/multi_vhosts")
-
-    def tearDown(self):
-        shutil.rmtree(self.temp_dir)
-        shutil.rmtree(self.config_dir)
-        shutil.rmtree(self.work_dir)
-
-    def test_make_vhost_ssl(self):
-        ssl_vhost = self.config.make_vhost_ssl(self.vh_truth[1])
-
-        self.assertEqual(
-            ssl_vhost.filep,
-            os.path.join(self.config_path, "sites-available",
-                         "default-le-ssl.conf"))
-
-        self.assertEqual(ssl_vhost.path,
-                         "/files" + ssl_vhost.filep + "/IfModule/VirtualHost")
-        self.assertEqual(len(ssl_vhost.addrs), 1)
-        self.assertEqual(set([obj.Addr.fromstring("*:443")]), ssl_vhost.addrs)
-        self.assertEqual(ssl_vhost.name, "banana.vomit.com")
-        self.assertTrue(ssl_vhost.ssl)
-        self.assertFalse(ssl_vhost.enabled)
-
-        self.assertTrue(self.config.parser.find_dir(
-            "SSLCertificateFile", None, ssl_vhost.path, False))
-        self.assertTrue(self.config.parser.find_dir(
-            "SSLCertificateKeyFile", None, ssl_vhost.path, False))
-
-        self.assertEqual(self.config.is_name_vhost(self.vh_truth[1]),
-                         self.config.is_name_vhost(ssl_vhost))
-
-    def test_make_2nd_vhost_ssl(self):
-        _ = self.config.make_vhost_ssl(self.vh_truth[0])
-        _ = self.config.make_vhost_ssl(self.vh_truth[1])
-        self.assertEqual(
-          len(self.config._skeletons[self.config._get_ssl_vhost_path(self.vh_truth[0].filep)]), 2)
-
-    def test_cover_is_stupid_and_I_hate_it(self):
-        http_vhost = obj.VirtualHost(None, None, None, False, False, name="Noah")
-        ssl_vhost = obj.VirtualHost(None, None, None, False, False, name="Noah")
-        self.config.vhosts.append(http_vhost)
-        self.assertEqual(self.config._get_http_vhost(ssl_vhost), http_vhost)
-
-=======
     def test_choose_vhost_with_matching_wildcard(self):
         names = (
             "an.example.net", "another.example.net", "an.other.example.net")
@@ -1410,7 +1350,65 @@
             for name in names:
                 self.config.choose_vhost(name)
                 self.assertEqual(mock_select.call_count, 0)
->>>>>>> 2862ade0
+
+
+class MultiVhostsTest(util.ApacheTest):
+    """Test vhosts with illegal names dependant on augeas version."""
+    # pylint: disable=protected-access
+
+    def setUp(self):  # pylint: disable=arguments-differ
+        td = "debian_apache_2_4/multi_vhosts"
+        cr = "debian_apache_2_4/multi_vhosts/apache2"
+        vr = "debian_apache_2_4/multi_vhosts/apache2/sites-available"
+        super(MultiVhostsTest, self).setUp(test_dir=td,
+                                            config_root=cr,
+                                            vhost_root=vr)
+
+        self.config = util.get_apache_configurator(
+            self.config_path, self.vhost_path, self.config_dir, self.work_dir)
+        self.vh_truth = util.get_vh_truth(
+            self.temp_dir, "debian_apache_2_4/multi_vhosts")
+
+    def tearDown(self):
+        shutil.rmtree(self.temp_dir)
+        shutil.rmtree(self.config_dir)
+        shutil.rmtree(self.work_dir)
+
+    def test_make_vhost_ssl(self):
+        ssl_vhost = self.config.make_vhost_ssl(self.vh_truth[1])
+
+        self.assertEqual(
+            ssl_vhost.filep,
+            os.path.join(self.config_path, "sites-available",
+                         "default-le-ssl.conf"))
+
+        self.assertEqual(ssl_vhost.path,
+                         "/files" + ssl_vhost.filep + "/IfModule/VirtualHost")
+        self.assertEqual(len(ssl_vhost.addrs), 1)
+        self.assertEqual(set([obj.Addr.fromstring("*:443")]), ssl_vhost.addrs)
+        self.assertEqual(ssl_vhost.name, "banana.vomit.com")
+        self.assertTrue(ssl_vhost.ssl)
+        self.assertFalse(ssl_vhost.enabled)
+
+        self.assertTrue(self.config.parser.find_dir(
+            "SSLCertificateFile", None, ssl_vhost.path, False))
+        self.assertTrue(self.config.parser.find_dir(
+            "SSLCertificateKeyFile", None, ssl_vhost.path, False))
+
+        self.assertEqual(self.config.is_name_vhost(self.vh_truth[1]),
+                         self.config.is_name_vhost(ssl_vhost))
+
+    def test_make_2nd_vhost_ssl(self):
+        _ = self.config.make_vhost_ssl(self.vh_truth[0])
+        _ = self.config.make_vhost_ssl(self.vh_truth[1])
+        self.assertEqual(
+          len(self.config._skeletons[self.config._get_ssl_vhost_path(self.vh_truth[0].filep)]), 2)
+
+    def test_cover_is_stupid_and_I_hate_it(self):
+        http_vhost = obj.VirtualHost(None, None, None, False, False, name="Noah")
+        ssl_vhost = obj.VirtualHost(None, None, None, False, False, name="Noah")
+        self.config.vhosts.append(http_vhost)
+        self.assertEqual(self.config._get_http_vhost(ssl_vhost), http_vhost)
 
 
 if __name__ == "__main__":
