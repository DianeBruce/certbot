--- conflicted
+++ resolved
@@ -621,32 +621,7 @@
                     file_paths[realpath] = new_vhost.filep
                     internal_paths[realpath].add(internal_path)
                     vhs.append(new_vhost)
-<<<<<<< HEAD
                     vhost_paths[realpath] = new_vhost.filep
-=======
-                elif (realpath == new_vhost.filep and
-                      realpath != file_paths[realpath]):
-                    # Prefer "real" vhost paths instead of symlinked ones
-                    # ex: sites-enabled/vh.conf -> sites-available/vh.conf
-
-                    # remove old (most likely) symlinked one
-                    new_vhs = []
-                    for v in vhs:
-                        if v.filep == file_paths[realpath]:
-                            internal_paths[realpath].remove(
-                                get_internal_aug_path(v.path))
-                        else:
-                            new_vhs.append(v)
-                    vhs = new_vhs
-
-                    file_paths[realpath] = realpath
-                    internal_paths[realpath].add(internal_path)
-                    vhs.append(new_vhost)
-                elif internal_path not in internal_paths[realpath]:
-                    internal_paths[realpath].add(internal_path)
-                    vhs.append(new_vhost)
-
->>>>>>> 033c995b
         return vhs
 
     def is_name_vhost(self, target_addr):
@@ -847,9 +822,6 @@
 
         self._copy_create_ssl_vhost_skeleton(nonssl_vhost, ssl_fp)
 
-        # make sure the new file is added to augeas paths
-        self.parser.parse_file(ssl_fp)
-
         # Reload augeas to take into account the new vhost
         self.aug.load()
         # Get Vhost augeas path for new vhost
@@ -877,12 +849,9 @@
         # We know the length is one because of the assertion above
         # Create the Vhost object
         ssl_vhost = self._create_vhost(vh_p)
-<<<<<<< HEAD
+        ssl_vhost.ancestor = nonssl_vhost
         if self.conf("handle-sites"):
             ssl_vhost.enabled = False
-=======
-        ssl_vhost.ancestor = nonssl_vhost
->>>>>>> 033c995b
         self.vhosts.append(ssl_vhost)
 
         # NOTE: Searches through Augeas seem to ruin changes to directives
@@ -1570,9 +1539,6 @@
 
         redirect_filepath = self._write_out_redirect(ssl_vhost, text)
 
-        # Make sure the redirect file is read by augeas
-        self.parser.parse_file(redirect_filepath)
-
         self.aug.load()
         # Make a new vhost data structure and add it to the lists
         new_vhost = self._create_vhost(parser.get_aug_path(self._escape(redirect_filepath)))
